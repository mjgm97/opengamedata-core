# include libraries
import abc
import enum
import typing
from datetime import datetime
from typing import Dict, List, Union
# include local files
import utils
from schemas.TableSchema import TableSchema
from interfaces.DataInterface import DataInterface
from interfaces.MySQLInterface import SQL
from schemas.Schema import Schema


## @class ExporterFiles
#  Completely dumb struct that just enforces the names of the three kinds of file we can output.
#  @param events Bool stating whether to output a events file or not.
#  @param raw  Bool stating whether to output a raw file or not.
#  @param sessions Bool stating whether to output a processed session feature file or not.
class ExporterFiles:
    def __init__(self, events:bool = True, raw:bool = True, sessions:bool = True):
        self.events = events
        self.raw = False
        self.sessions = sessions

class ExporterRange:
    def __init__(self, date_min:Union[datetime,None], date_max:Union[datetime,None], ids:Union[List[int],None], versions:Union[List[int],None]=None):
        self._date_min : Union[datetime,None] = date_min
        self._date_max : Union[datetime,None] = date_max
        self._ids      : Union[List[int],None] = ids
        self._versions : Union[List[int],None] = versions

    @staticmethod
    def FromDateRange(date_min:datetime, date_max:datetime, source:DataInterface, versions:Union[List[int],None]=None):
        ids = source.IDsFromDates(date_min, date_max, versions=versions)
        return ExporterRange(date_min=date_min, date_max=date_max, ids=ids, versions=versions)

    @staticmethod
    def FromIDs(ids:List[int], source:DataInterface, versions:Union[List[int],None]=None):
        date_range = source.DatesFromIDs(ids, versions=versions)
        return ExporterRange(date_min=date_range['min'], date_max=date_range['max'], ids=ids, versions=versions)

    def GetDateRange(self) -> Dict:
        return {'min':self._date_min, 'max':self._date_max}

    def GetIDs(self) -> Union[List[int],None]:
        return self._ids

## @class Request
#  Dumb struct to hold data related to requests for data export.
#  This way, we've at least got a list of what is available in a request.
#  Acts as a base class for more specific types of request.
class Request(abc.ABC):
    ## Constructor for the request base class.
    #  Just stores whatever data is given. No checking done to ensure we have all
    #  necessary data, this can be checked wherever Requests are actually used.
    #  @param game_id An identifier for the game from which we want to extract data.
    #                 Should correspond to the app_id in the database.
    #  @param start_date   The starting date for our range of data to process.
    #  @param end_date     The ending date for our range of data to process.
    def __init__(self, interface:DataInterface, range:ExporterRange, exporter_files:ExporterFiles = ExporterFiles()):
        self._interface : DataInterface = interface
        self._range     : ExporterRange = range
        self._files     : ExporterFiles = exporter_files

    ## String representation of a request. Just gives game id, and date range.
    def __str__(self):
        fmt = "%Y%m%d"
        rng = self._range.GetDateRange()
        return f"{self._interface._game_id}: {rng['min'].strftime(fmt)}-{rng['max'].strftime(fmt)}"

<<<<<<< HEAD
    ## Method to retrieve the list of IDs for all sessions covered by
    #  the request.
    def retrieveSessionIDs(self, db_cursor, db_settings) -> typing.List:
        # We grab the ids for all sessions that have 0th move in the proper date range.
        start = self.start_date.isoformat()
        end = self.end_date.isoformat()
        supported_vers = Schema(schema_name=f"{self.game_id}.json")['config']['SUPPORTED_VERS']
        ver_filter = f" AND `app_version` in ({','.join([str(x) for x in supported_vers])}) " if supported_vers else ''
        filt = f"`app_id`=\"{self.game_id}\" AND `session_n`='0' AND (`server_time` BETWEEN '{start}' AND '{end}'){ver_filter}"
        session_ids_raw = utils.SQL.SELECT(cursor=db_cursor, db_name=db_settings["DB_NAME_DATA"], table=db_settings["TABLE"],
                                columns=["`session_id`"], filter=filt,
                                sort_columns=["`session_id`"], sort_direction="ASC", distinct=True)
        return [sess[0] for sess in session_ids_raw]

## Class representing a request for a specific list of session IDs.
class IDListRequest(Request):
    def __init__(self, game_id: str = None, session_ids = [], export_files: ExportFiles = ExportFiles()):
        Request.__init__(self, game_id=game_id, export_files=export_files)
        self._session_ids = session_ids

    def __str__(self):
        return f"{self.game_id}: {self._session_ids[0]}-{self._session_ids[-1]}"

    ## Method to retrieve the list of IDs for all sessions covered by
    #  the request. Should just be the original request list.
    def retrieveSessionIDs(self, db_cursor, db_settings) -> typing.List:
        return self._session_ids

class FileRequest(Request):
    def __init__(self, file_path, game_id: str = None, export_files: ExportFiles = ExportFiles()):
        Request.__init__(self, game_id=game_id, export_files=export_files)
        self.file_path = file_path

    def __str__(self):
        return f"{self.game_id}: {str(self.file_path)}"
=======
    def GetGameID(self):
        # TODO: kind of a hack to just get id from interface, figure out later how this should be handled.
        return str(self._interface._game_id)
>>>>>>> 36f8f83a

    ## Method to retrieve the list of IDs for all sessions covered by the request.
    #  Note, this will use the 
    def RetrieveSessionIDs(self) -> Union[List[int],None]:
        return self._range.GetIDs()<|MERGE_RESOLUTION|>--- conflicted
+++ resolved
@@ -69,47 +69,9 @@
         rng = self._range.GetDateRange()
         return f"{self._interface._game_id}: {rng['min'].strftime(fmt)}-{rng['max'].strftime(fmt)}"
 
-<<<<<<< HEAD
-    ## Method to retrieve the list of IDs for all sessions covered by
-    #  the request.
-    def retrieveSessionIDs(self, db_cursor, db_settings) -> typing.List:
-        # We grab the ids for all sessions that have 0th move in the proper date range.
-        start = self.start_date.isoformat()
-        end = self.end_date.isoformat()
-        supported_vers = Schema(schema_name=f"{self.game_id}.json")['config']['SUPPORTED_VERS']
-        ver_filter = f" AND `app_version` in ({','.join([str(x) for x in supported_vers])}) " if supported_vers else ''
-        filt = f"`app_id`=\"{self.game_id}\" AND `session_n`='0' AND (`server_time` BETWEEN '{start}' AND '{end}'){ver_filter}"
-        session_ids_raw = utils.SQL.SELECT(cursor=db_cursor, db_name=db_settings["DB_NAME_DATA"], table=db_settings["TABLE"],
-                                columns=["`session_id`"], filter=filt,
-                                sort_columns=["`session_id`"], sort_direction="ASC", distinct=True)
-        return [sess[0] for sess in session_ids_raw]
-
-## Class representing a request for a specific list of session IDs.
-class IDListRequest(Request):
-    def __init__(self, game_id: str = None, session_ids = [], export_files: ExportFiles = ExportFiles()):
-        Request.__init__(self, game_id=game_id, export_files=export_files)
-        self._session_ids = session_ids
-
-    def __str__(self):
-        return f"{self.game_id}: {self._session_ids[0]}-{self._session_ids[-1]}"
-
-    ## Method to retrieve the list of IDs for all sessions covered by
-    #  the request. Should just be the original request list.
-    def retrieveSessionIDs(self, db_cursor, db_settings) -> typing.List:
-        return self._session_ids
-
-class FileRequest(Request):
-    def __init__(self, file_path, game_id: str = None, export_files: ExportFiles = ExportFiles()):
-        Request.__init__(self, game_id=game_id, export_files=export_files)
-        self.file_path = file_path
-
-    def __str__(self):
-        return f"{self.game_id}: {str(self.file_path)}"
-=======
     def GetGameID(self):
         # TODO: kind of a hack to just get id from interface, figure out later how this should be handled.
         return str(self._interface._game_id)
->>>>>>> 36f8f83a
 
     ## Method to retrieve the list of IDs for all sessions covered by the request.
     #  Note, this will use the 
