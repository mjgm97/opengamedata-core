
# Workflow to run monthly exports of data.
# All games, and months, for copy-paste:
# game: ['AQUALAB', 'BACTERIA', 'BALLOON', 'CRYSTAL', 'CYCLE_CARBON', 'CYCLE_NITROGEN', 'CYCLE_WATER', 'EARTHQUAKE', 'JOWILDER', 'LAKELAND', 'MAGNET', 'STEMPORTS', 'WAVES', 'WIND']
# month-year: ['03/2019', '04/2019', '05/2019', '06/2019', '07/2019', '08/2019', '09/2019', '10/2019', '11/2019', '12/2019', '01/2020', '02/2020', '03/2020', '04/2020', '05/2020', '06/2020', '07/2020', '08/2020', '09/2020']
name: Manual Export
on:
  workflow_dispatch: # Allow manual trigger of this workflow from the Actions tab
    inputs:
      game:
        description: "The game(s) to be exported, comma-separated"
        required: true
        default: "['BACTERIA']"
      slice_size:
        description: "The size of slices to use"
        required: false
        default: 1000
      monthly:
        description: "If true, use month/year. Else, use start and end dates"
        required: true
        default: "true"
      month_year:
        description: "The month(s) and year(s) to export (comma-separated). Only used if 'monthly' is true."
        required: false
        default: "['01/2021']"
      start_date:
        description: "The start date for the export"
        required: false
        default: "01/01/2021"
      end_date:
        description: "The end date for the export"
        required: false
        default: "01/01/2021"
      database:
        desription: "Which database to pull from"
        required: true
        default: "logger"

jobs:
  export_data:
    name: Export Game
    strategy:
      matrix:
        game: ${{ FromJson(github.event.inputs.game) }}
        month_year: ${{ FromJson(github.event.inputs.month_year) }}
      fail-fast: false # we don't want to cancel just because one game fails.
      max-parallel: 3

    # Steps to set up for and execute an export
    runs-on: ubuntu-latest
    steps:
    - uses: actions/checkout@v2
    - name: Get OpenConnect
      run: sudo apt-get -q update && sudo apt-get -q install openconnect
    - name: Connect VPN
      run: echo ${{ secrets.VPN_PASS }} | sudo openconnect --protocol=gp -u ${{ secrets.VPN_USER }} --passwd-on-stdin soe.vpn.wisc.edu &
    - name: Get correct Python
      run: |
        sudo apt-get -q install python3.9
        sudo apt-get -q install python3.9-dev
    - name: Get Dependencies
      uses: ./.github/actions/OGD_dependencies
    - if: ${{ matrix.game == 'AQUALAB' }}
      name: Set up Cloud SDK
      uses: google-github-actions/setup-gcloud@master
      with:
        project_id: ${{ secrets.GCP_PROJECT_ID }}
        service_account_key: ${{ secrets.GCP_SA_KEY }}
        export_default_credentials: true
    # - if: ${{ matrix.game == 'AQUALAB' }}
    #   name: Use gcloud CLI
    #   run:
    #     gcloud config set project aqualab-57f88
      # name: Copy in Aqualab key if we are doing Aqualab.
      # run: echo "${{ secrets.AQUALAB_BQ_AUTH }}" >> ./config/aqualab.json
      # shell: bash
    # - if: ${{ matrix.game == 'SHADOWSPECT' }}
    #   name: Copy in Shadowspect key if we are doing Shadowspect.
    #   run: echo "${{ secrets.SHADOWSPECT_BQ_AUTH }}" >> ./config/shadowspect.json
    #   shell: bash
    - name: Do Export of Month
      if: github.event.inputs.monthly == 'true'
      uses: ./.github/actions/export_custom_month
      with:
        game: ${{matrix.game}}
        month_year: ${{matrix.month_year}}
        vpn_user: ${{secrets.VPN_USER}}
        vpn_pass: ${{secrets.VPN_PASS}}
        sql_host: ${{secrets.SQL_HOST}}
        sql_user: ${{secrets.SQL_USER}}
        sql_pass: ${{secrets.SQL_PASS}}
<<<<<<< HEAD
        sql_db: ${{github.events.inputs.database}}
=======
        slice_size: ${{ github.event.inputs.slice_size }}
>>>>>>> 22b29f61
        log_level: "INFO"
    - name: Do Export of Range
      if: github.event.inputs.monthly == 'false'
      uses: ./.github/actions/export_custom
      with:
        game: ${{matrix.game}}
        start_date: ${{github.event.inputs.start_date}}
        end_date: ${{github.event.inputs.end_date}}
        vpn_user: ${{secrets.VPN_USER}}
        vpn_pass: ${{secrets.VPN_PASS}}
        sql_host: ${{secrets.SQL_HOST}}
        sql_user: ${{secrets.SQL_USER}}
        sql_pass: ${{secrets.SQL_PASS}}
<<<<<<< HEAD
        sql_db: ${{github.events.inputs.database}}
=======
        slice_size: ${{ github.event.inputs.slice_size }}
>>>>>>> 22b29f61
        log_level: "INFO"
    - name: Upload files to opengamedata via scp
      run: |
        mkdir -p ~/.ssh
        echo '${{secrets.FILE_DEPLOY_KEY}}' >> ./key.txt
        chmod 600 ./key.txt
        scp -o StrictHostKeyChecking=no -i ./key.txt ./data/${{matrix.game}}/* ${{ secrets.VPN_USER }}@${{ secrets.FILE_HOST }}:/var/www/opengamedata/data/${{matrix.game}}/
    - name: Upload logs as artifacts
      uses: actions/upload-artifact@v2
      with:
        path: ./*.log
  
  trigger_reindex:
    name: Reindex OpenGameData Files
    if: always()
    needs: export_data
    runs-on: ubuntu-latest
    steps:
    - name: Get OpenConnect
      run: sudo apt-get -q update && sudo apt-get -q install openconnect
    - name: Connect VPN
      run: echo ${{ secrets.VPN_PASS }} | sudo openconnect --protocol=gp -u ${{ secrets.VPN_USER }} --passwd-on-stdin soe.vpn.wisc.edu &
    - name: Trigger reindex via ssh
      # run: echo "placeholder for reindexing!"
      run: |
        mkdir -p ~/.ssh
        echo '${{secrets.FILE_DEPLOY_KEY}}' >> ./key.txt
        chmod 600 ./key.txt
        ssh -o StrictHostKeyChecking=no -i ./key.txt ${{ secrets.VPN_USER }}@${{ secrets.FILE_HOST }} "cd /var/www/opengamedata; pwd; ls; python3 reindexer.py;"<|MERGE_RESOLUTION|>--- conflicted
+++ resolved
@@ -89,11 +89,8 @@
         sql_host: ${{secrets.SQL_HOST}}
         sql_user: ${{secrets.SQL_USER}}
         sql_pass: ${{secrets.SQL_PASS}}
-<<<<<<< HEAD
         sql_db: ${{github.events.inputs.database}}
-=======
         slice_size: ${{ github.event.inputs.slice_size }}
->>>>>>> 22b29f61
         log_level: "INFO"
     - name: Do Export of Range
       if: github.event.inputs.monthly == 'false'
@@ -107,11 +104,8 @@
         sql_host: ${{secrets.SQL_HOST}}
         sql_user: ${{secrets.SQL_USER}}
         sql_pass: ${{secrets.SQL_PASS}}
-<<<<<<< HEAD
         sql_db: ${{github.events.inputs.database}}
-=======
         slice_size: ${{ github.event.inputs.slice_size }}
->>>>>>> 22b29f61
         log_level: "INFO"
     - name: Upload files to opengamedata via scp
       run: |
