name: "Export Custom Data Range"
author: Luke Swanson
description: "Given a game, this action will export last month's data for that game."
branding:
  icon: 'arrow-right'
  color: 'purple'
inputs:
  game:
   description: "The game with data to export."
   required: true
   default: 'Crystal'
  start_date:
    description: "The start date for the export"
    required: true
    default: "01/01/2021"
  end_date:
    description: "The end date for the export"
    required: true
    default: "01/01/2021"
  vpn_user:
    description: "Username for logging in to the VPN."
    required: true
    default: 'user placeholder'
  vpn_pass:
    description: "Password for logging in to the VPN."
    required: true
    default: 'password placeholder'
  sql_host:
    description: "The server hosting the OGD database."
    required: true
    default: '127.0.0.1'
  sql_user:
    description: "Username for logging in to the SQL database."
    required: true
    default: 'user placeholder'
  sql_pass:
    description: "Password for logging in to the SQL database."
    required: true
    default: 'password placeholder'
  sql_db:
    description: "Which SQL database to use"
    required: true
    default: "logger"
  log_level:
    description: "Logging level to use for export process"
    required: true
    default: "INFO"
  slice_size:
    description: "Number of sessions to process at a time"
    required: true
    default: 1000
runs:
  using: "composite"
  steps:
    # Runs a single command using the runners shell
    # - name: Ensure we have mysql client installed.
    #   run: sudo apt-get install mysql-client
      # shell: bash
    # - name: Clone code
    #   uses: actions/checkout@v2
    - name: Set up config
      run: cp config/config.py.template config/config.py 
      shell: bash
    - name: Set Logger level
      run: sed -i 's/INFO/${{inputs.log_level}}/g' config/config.py
      shell: bash
    - name: Set Slice Size
      run: sed -i 's/"BATCH_SIZE":1000/"BATCH_SIZE":${{inputs.slice_size}}/g' config/config.py
      shell: bash
    - name: Set SSH hostname
      run: sed -i 's/hostname/${{inputs.sql_host}}/g' config/config.py
      shell: bash
    - name: Set SSH username
      run: sed -i 's/WCER AD User/${{inputs.vpn_user}}/g' config/config.py
      shell: bash
    - name: Set SSH password
      run: sed -i 's/WCER AD Password/${{inputs.vpn_pass}}/g' config/config.py
      shell: bash
    - name: Set SQL username
      run: sed -i 's/username/${{inputs.sql_user}}/g' config/config.py
      shell: bash
    - name: Set SQL password
      run: sed -i 's/password/${{inputs.sql_pass}}/g' config/config.py
      shell: bash
<<<<<<< HEAD
    - name: Set SQL database
      run: sed -i 's/logger/${{inputs.sql_db}}/g' config/config.py
=======
    - name: Set Aqualab config
      if: ${{ inputs.game == 'AQUALAB' }}
      run: sed -i 's/aqualab_project_id.dataset_id/aqualab-57f88.analytics_271167280/g' config/config.py
>>>>>>> 22b29f61
      shell: bash
    - name: Execute data export
      run: python3.8 main.py export ${{ inputs.game }} ${{ inputs.start_date }} ${{ inputs.end_date }}
      shell: bash
      # python3.8 main.py export ${{ inputs.game }} 1/1/2021 1/2/2021<|MERGE_RESOLUTION|>--- conflicted
+++ resolved
@@ -82,14 +82,11 @@
     - name: Set SQL password
       run: sed -i 's/password/${{inputs.sql_pass}}/g' config/config.py
       shell: bash
-<<<<<<< HEAD
     - name: Set SQL database
       run: sed -i 's/logger/${{inputs.sql_db}}/g' config/config.py
-=======
     - name: Set Aqualab config
       if: ${{ inputs.game == 'AQUALAB' }}
       run: sed -i 's/aqualab_project_id.dataset_id/aqualab-57f88.analytics_271167280/g' config/config.py
->>>>>>> 22b29f61
       shell: bash
     - name: Execute data export
       run: python3.8 main.py export ${{ inputs.game }} ${{ inputs.start_date }} ${{ inputs.end_date }}
