#!/usr/bin/python3.6
# import standard libraries
import cgi
import cgitb
import json
import logging
import traceback
from datetime import datetime
# import local files
import Request
import utils
from feature_extractors.Extractor import Extractor
from feature_extractors.CrystalExtractor import CrystalExtractor
from feature_extractors.WaveExtractor import WaveExtractor
from GameTable import GameTable
from ProcManager import ProcManager
from schemas.Schema import Schema

try:
    header = "Content-type:text/plain \r\n\r\n"
    print(str(header))

    # Load settings, set up consts.
    settings = utils.loadJSONFile("config.json")
    db_settings = settings["db_config"]
    DB_NAME_DATA = db_settings["DB_NAME_DATA"]
    DB_USER = db_settings['DB_USER']
    DB_PW = db_settings['DB_PW']
    DB_HOST = db_settings['DB_HOST']
    DB_PORT = db_settings['DB_PORT']
    DB_TABLE = db_settings["table"]
    ssh_settings = settings["ssh_config"]
    SSH_USER = ssh_settings['SSH_USER']
    SSH_PW = ssh_settings['SSH_PW']
    SSH_HOST = ssh_settings['SSH_HOST']
    SSH_PORT = ssh_settings['SSH_PORT']

    # set up other global vars as needed:
    logging.basicConfig(level=logging.INFO)
    sql_login = utils.SQLLogin(host=DB_HOST, port=DB_PORT, user=DB_USER, pword=DB_PW, db_name=DB_NAME_DATA)
    ssh_login = utils.SSHLogin(host=SSH_HOST, port=SSH_PORT, user=SSH_USER, pword=SSH_PW)
    tunnel,db = utils.SQL.connectToMySQLViaSSH(sql=sql_login, ssh=ssh_login)

    ln = 45
    print(f"ran to the quit in line {ln}")
    quit()
    cursor = db.cursor()

    request = cgi.FieldStorage()
    method = request.getvalue("method")
    print(f"method is: {method}")

    if method == "say_hello":
        body = "Hello, world."
    elif method == "get_all_active_sessions":
        game_id = request.getvalue("gameID")
        body = _getAllActiveSessions(game_id=game_id)
    elif method == "get_active_sessions_by_loc":
        game_id = request.getvalue("gameID")
        state = request.getvalue("state")
        city = request.getvalue("city")
        body = _getActiveSessionsByLoc(game_id=game_id, state=state, city=city)
    elif method == "get_features_by_sessID":
        sess_id = request.getvalue("sessID")
        features = request.getvalue("features")
        body = _getFeaturesBySessID(sess_id=sess_id, features=features)
    elif method == "get_feature_names_by_game":
        game_id = request.getvalue("gameID")
        body = _getFeatureNamesByGame(game_id=game_id)
    elif method == "get_predictions_by_sessID":
        sess_id = request.getvalue("sessID")
        predictions = request.getvalue("predictions")
        body = _getPredictionsBySessID(sess_id=sess_id, predictions=predictions)
    elif method == "get_prediction_names_by_game":
        game_id = request.getvalue("gameID")
        body = _getPredictionNamesByGame(game_id=game_id)

    print(json.dumps(body))
except Exception as err:
    print(f"Error in realtime script! {str(err.with_traceback())}")
<<<<<<< HEAD
=======
    traceback.print_exc()
>>>>>>> 9dca82d2
    err_file = open("./python_errors.log", "a")
    err_file.write(f"{str(err)}\n")

def _getAllActiveSessions(game_id: str):
    start_time = datetime.datetime.now() - datetime.timedelta(minutes=5)

    filt = f"app_id={game_id} AND server_time > '{start_time.isoformat()}';"
    active_sessions_raw = utils.SQL.SELECT(cursor=cursor,
                                           db_name=DB_NAME_DATA, table=DB_TABLE,\
                                           columns=["session_id", "remote_addr"], filter=filt,\
                                           sort_columns=["remote_addr"], distinct=True)
    ID_INDEX = 0
    IP_INDEX = 1
    ret_val = {}
    for item in active_sessions_raw:
        (state, city) = _ip_to_loc(item[IP_INDEX])
        if state not in ret_val.keys():
            ret_val[state] = {}
        if city not in ret_val[state].keys():
            ret_val[state][city] = []
        ret_val[state][city].append(item[ID_INDEX])
    return ret_val

def _ip_to_loc(ip):
    # in future, convert ip to a (state, city) pair
    return ("Stub:Wisconsin", "Stub:Madison")

def _getActiveSessionsByLoc(game_id: str, state: str, city: str):
    all_sessions = _getAllActiveSessions(game_id)
    return all_sessions[state][city]

def _getFeaturesBySessID(sess_id: str, game_id: str, features):
    filt = f"session_id = '{sess_id}';"
    session_data = utils.SQL.SELECT(cursor=cursor,
                                    db_name=DB_NAME_DATA, table=DB_TABLE,\
                                    filter=filt,\
                                    sort_columns=["session_n", "client_time"])
    if len(session_data) == 0:
        return {"error": "Empty Session!"}
    else:
        request = Request.IDListRequest(game_id=game_id, session_ids=[sess_id])
        game_table = GameTable(db, settings, request)
        schema = Schema(schema_name=f"{game_id}.JSON")
        extractor: Extractor
        if game_id == "WAVES":
            extractor = WaveExtractor(session_id=sess_id, game_table = game_table, game_schema=schema)
        elif game_id == "CRYSTAL":
            extractor = CrystalExtractor(session_id=sess_id, game_table = game_table, game_schema=schema)
        else:
            raise Exception("Got an invalid game ID!")
        for row in session_data:
            col = row[game_table.complex_data_index]
            complex_data_parsed = json.loads(col) if (col is not None) else {"event_custom":row[game_table.event_index]}
            if "event_custom" not in complex_data_parsed.keys():
                complex_data_parsed["event_custom"] = row[game_table.event_index]
            row = list(row)
            row[game_table.complex_data_index] = complex_data_parsed
            extractor.extractFromRow(row_with_complex_parsed=row, game_table=game_table)
        all_features = dict(zip( extractor.getFeatureNames(game_table=game_table, game_schema=schema),
                                 extractor.getCurrentFeatures() ))
        if features is not None:
            return {i:all_features[i] for i in features}
        else:
            return all_features

def _getFeatureNamesByGame(gameID: str):
    schema = Schema(schema_name=f"{game_id}.JSON")
    return {"features": schema.feature_list()}

def _getPredictionsBySessID(sess_id: str, game_id: str, predictions):
    return {f"stub:{sess_id}":{"stub:prediction_name_1": 1, "stub:prediction_name_2": False}}

def _getPredictionNamesByGame(gameID: str):
    return {"stub:prediction_names":["stub:prediction_name_1", "stub:prediction_name_2"]}<|MERGE_RESOLUTION|>--- conflicted
+++ resolved
@@ -78,10 +78,7 @@
     print(json.dumps(body))
 except Exception as err:
     print(f"Error in realtime script! {str(err.with_traceback())}")
-<<<<<<< HEAD
-=======
     traceback.print_exc()
->>>>>>> 9dca82d2
     err_file = open("./python_errors.log", "a")
     err_file.write(f"{str(err)}\n")
 
