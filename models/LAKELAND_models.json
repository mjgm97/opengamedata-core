{
  "dummyModel":{
    "type": "SingleFeature",
    "levels": [],
    "params": {
      "column_name":"sess_count_achievements"
    }
  },
<<<<<<< HEAD
  "SimpleDeathPredictionModel":{
    "type": "SimpleDeathPrediction",
      "levels": [],
      "params":{
        "time_int":404
      }
    },
  "SimpleFoodDeathPredictionModel":{
    "type": "FoodDeathPrediction",
      "levels": [],
      "params":{
        "food":0
      }
    },
  "SimpleMoneyDeathPredictionModel":{
    "type": "MoneyDeathPrediction",
      "levels": [],
      "params":{
        "money":300
=======
  "dummySequenceModel": {
    "type": "NthEvent",
    "levels": [],
    "params": {
      "n": 0
    }
  },
  "DeathPredictionModel":{
    "type": "SimpleDeathPredictionModel",
      "levels": [],
      "params":{
        "time_int": ""
>>>>>>> 8ae99cb2
      }
    },

    "dummyLogistic": {
      "type": "Logistic",
      "levels": [],
      "params": {
        "coefficient_map": {"sess_count_achievements": 0.5, "sess_count_deaths": 0.25}
      }
    },
    "BloomAchSeqPercentModel":{
    "type": "BloomAchSeqPercent",
    "levels": [],
    "params": {
        "feature_sequence": [
            "sess_time_active_to_bloom_achievement",
            "sess_time_active_to_bigbloom_achievement",
            "sess_time_active_to_hugebloom_achievement",
            "sess_time_active_to_massivebloom_achievement"
        ],
        "quantile_json_path": "models/lakeland_data/quantiles_no_continue.json",
        "time_feat": "sess_time_active"
    }
    },
  "BloomAchVelocityModel":{
    "type": "BloomAchVelocity",
    "levels": [],
    "params": {
        "feature_list": [
            "sess_time_active_to_bloom_achievement",
            "sess_time_active_to_bigbloom_achievement",
            "sess_time_active_to_hugebloom_achievement",
            "sess_time_active_to_massivebloom_achievement"
        ],
        "time_feat": "sess_time_active"
    }
    },
  "MoneyAchSeqPercentModel":{
    "type": "MoneyAchSeqPercent",
    "levels": [],
    "params": {
        "feature_sequence": [
            "sess_time_active_to_paycheck_achievement",
            "sess_time_active_to_thousandair_achievement",
            "sess_time_active_to_stability_achievement",
            "sess_time_active_to_riches_achievement"
        ],
        "quantile_json_path": "models/lakeland_data/quantiles_no_continue.json",
        "time_feat": "sess_time_active"
    }
    },
  "MoneyAchVelocityModel":{
    "type": "MoneyAchVelocity",
    "levels": [],
    "params": {
        "feature_list": [
            "sess_time_active_to_paycheck_achievement",
            "sess_time_active_to_thousandair_achievement",
            "sess_time_active_to_stability_achievement",
            "sess_time_active_to_riches_achievement"
        ],
        "time_feat": "sess_time_active"
    }
    },
  "PopAchSeqPercentModel":{
    "type": "PopAchSeqPercent",
    "levels": [],
    "params": {
        "feature_sequence": [
            "sess_time_active_to_exist_achievement",
            "sess_time_active_to_group_achievement",
            "sess_time_active_to_town_achievement",
            "sess_time_active_to_city_achievement"
        ],
        "quantile_json_path": "models/lakeland_data/quantiles_no_continue.json",
        "time_feat": "sess_time_active"
    }
    },
  "PopAchVelocityModel":{
    "type": "PopAchVelocity",
    "levels": [],
    "params": {
        "feature_list": [
            "sess_time_active_to_exist_achievement",
            "sess_time_active_to_group_achievement",
            "sess_time_active_to_town_achievement",
            "sess_time_active_to_city_achievement"
        ],
        "time_feat": "sess_time_active"
    }
    },
  "FarmAchSeqPercentModel":{
    "type": "FarmAchSeqPercent",
    "levels": [],
    "params": {
        "feature_sequence": [
            "sess_time_active_to_farmer_achievement",
            "sess_time_active_to_farmers_achievement",
            "sess_time_active_to_farmtown_achievement",
            "sess_time_active_to_megafarm_achievement"
        ],
        "quantile_json_path": "models/lakeland_data/quantiles_no_continue.json",
        "time_feat": "sess_time_active"
    }
    },
  "FarmAchVelocityModel":{
        "type": "FarmAchVelocity",
    "levels": [],
    "params": {
        "feature_list": [
            "sess_time_active_to_farmer_achievement",
            "sess_time_active_to_farmers_achievement",
            "sess_time_active_to_farmtown_achievement",
            "sess_time_active_to_megafarm_achievement"
        ],
        "time_feat": "sess_time_active"
    }
    },
  "ReqTutSeqPercentModel":{
    "type": "ReqTutSeqPercent",
    "levels": [],
    "params": {
        "feature_sequence": [
            "sess_time_active_to_buy_food_tutorial",
            "sess_time_active_to_build_a_farm_tutorial",
            "sess_time_active_to_timewarp_tutorial",
            "sess_time_active_to_successful_harvest_tutorial",
            "sess_time_active_to_sell_food_tutorial",
            "sess_time_active_to_buy_fertilizer_tutorial",
            "sess_time_active_to_buy_livestock_tutorial",
            "sess_time_active_to_livestock_tutorial",
            "sess_time_active_to_poop_tutorial",
            "sess_time_active_to_rain_tutorial"
        ],
        "quantile_json_path": "models/lakeland_data/quantiles_no_continue.json",
        "time_feat": "sess_time_active"
    }
    },
  "ReqTutVelocityModel":{
    "type": "ReqTutVelocity",
    "levels": [],
    "params": {
        "feature_list": [
            "sess_time_active_to_buy_food_tutorial",
            "sess_time_active_to_build_a_farm_tutorial",
            "sess_time_active_to_timewarp_tutorial",
            "sess_time_active_to_successful_harvest_tutorial",
            "sess_time_active_to_sell_food_tutorial",
            "sess_time_active_to_buy_fertilizer_tutorial",
            "sess_time_active_to_buy_livestock_tutorial",
            "sess_time_active_to_livestock_tutorial",
            "sess_time_active_to_poop_tutorial",
            "sess_time_active_to_rain_tutorial"
        ],
        "time_feat": "sess_time_active"
    }
    },
  "TimeSinceImpactModel": {
    "type": "TimeSinceImpact",
    "levels": [],
    "params": {
      "event_list": [7,10,11]
    }
  },
    "TimeSinceActiveEvent": {
    "type": "TimeSinceActive",
    "levels": [],
    "params": {
      "event_list": [3, 4, 5, 6, 7, 8, 10, 11, 1, 12, 13, 14, 15, 16]
    }
  },
    "TimeSinceExploratoryModel": {
    "type": "TimeSinceExploratory",
    "levels": [],
    "params": {
      "event_list": [3, 4, 5, 14, 13, 12]
    }
  },
  "TimeSinceLastFarmHouseDairyModel": {
    "type": "TimeSinceLastFarmHouseDairy",
    "levels": [],
    "params": {
      "event_list": [
        [7, [
          [["event_data_complex", "buy"], "in", [1,3,5]],
          [["event_data_complex", "success"], "eq", true]
        ]]
      ]
    }
  },
  "PopulationModel":{
    "type": "Population",
    "levels": [],
    "params": {
    }
  },
  "TownCompositionModel":{
    "type": "TownComposition",
    "levels": [],
    "params": {
    }
  },
  "DiagonalFarmDetectorModel":{
    "type": "DiagonalFarmDetector",
    "levels": [],
    "params": {
    }
  }
}<|MERGE_RESOLUTION|>--- conflicted
+++ resolved
@@ -6,9 +6,17 @@
       "column_name":"sess_count_achievements"
     }
   },
-<<<<<<< HEAD
   "SimpleDeathPredictionModel":{
     "type": "SimpleDeathPrediction",
+  "dummySequenceModel": {
+    "type": "NthEvent",
+    "levels": [],
+    "params": {
+      "n": 0
+    }
+  },
+  "DeathPredictionModel":{
+    "type": "SimpleDeathPredictionModel",
       "levels": [],
       "params":{
         "time_int":404
@@ -26,20 +34,6 @@
       "levels": [],
       "params":{
         "money":300
-=======
-  "dummySequenceModel": {
-    "type": "NthEvent",
-    "levels": [],
-    "params": {
-      "n": 0
-    }
-  },
-  "DeathPredictionModel":{
-    "type": "SimpleDeathPredictionModel",
-      "levels": [],
-      "params":{
-        "time_int": ""
->>>>>>> 8ae99cb2
       }
     },
 
