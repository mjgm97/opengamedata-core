--- conflicted
+++ resolved
@@ -245,11 +245,8 @@
             "time_in_level": "time_in_level",
             "meaningful_action_count": "number of navigation clicks on items/objects/people/portholes + number of clicks on map locations",
 			"words_per_second": "words per second read",
-<<<<<<< HEAD
-			"count_notebook_uses": "number of times the player opened the notebook in the given level"
-=======
+			"count_notebook_uses": "number of times the player opened the notebook in the given level",
 			"avg_time_between_clicks": "average time between clicks"
->>>>>>> 04dfee54
         },
         "per_custom_count": {
             "num_guesses": {
@@ -306,14 +303,9 @@
             "sess_avgTimePerTextBox":"Time spent reading all text boxes in the game, divided by number of text boxes",
             "sess_stDevTimePerTextBox":"Standard deviation of time spent reading text boxes in the game",
 			"sess_words_per_second": "words per second read",
-<<<<<<< HEAD
-			"sess_count_notebook_uses": "number of times the player opened the notebook over the whole game"
-        }
-=======
+			"sess_count_notebook_uses": "number of times the player opened the notebook over the whole game",
 			"sess_avg_time_between_clicks": "average time between clicks",
-			"sess_avgTimePerTextBox":"Time spent reading all text boxes in the level, divided by number of text boxes"
 		}
->>>>>>> 04dfee54
     },
 
     "db_columns": {
